--- conflicted
+++ resolved
@@ -78,22 +78,7 @@
         $rm = $this->createRepositoryManager($io);
 
         // load default repository unless it's explicitly disabled
-<<<<<<< HEAD
-        $loadPackagist = true;
-        if (isset($packageConfig['repositories'])) {
-            foreach ($packageConfig['repositories'] as $repo) {
-                if (isset($repo['packagist']) && $repo['packagist'] === false) {
-                    $loadPackagist = false;
-                    break;
-                }
-            }
-        }
-        if ($loadPackagist) {
-            $this->addPackagistRepository($rm);
-        }
-=======
         $packageConfig = $this->addPackagistRepository($packageConfig);
->>>>>>> 9021c862
 
         // load local repository
         $this->addLocalRepository($rm, $vendorDir);
@@ -164,6 +149,7 @@
                     }
 
                     $loadPackagist = false;
+                    break;
                 }
             }
         } else {
